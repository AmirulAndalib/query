import {
  Updater,
  ensureArray,
  functionalUpdate,
  isValidTimeout,
  noop,
  replaceEqualDeep,
  timeUntilStale,
} from './utils'
import type {
  InitialDataFunction,
  QueryKey,
  QueryOptions,
  QueryStatus,
  QueryFunctionContext,
} from './types'
import type { QueryCache } from './queryCache'
import type { QueryObserver } from './queryObserver'
import { notifyManager } from './notifyManager'
import { getLogger } from './logger'
import {
  makeRetryer,
  CancelOptions,
  isCancelledError,
  Retryer,
} from './retryer'

// TYPES

interface QueryConfig<TQueryFnData, TError, TData> {
  cache: QueryCache
  queryKey: QueryKey
  queryHash: string
  options?: QueryOptions<TQueryFnData, TError, TData>
  defaultOptions?: QueryOptions<TQueryFnData, TError, TData>
  state?: QueryState<TData, TError>
}

export interface QueryState<TData = unknown, TError = unknown> {
  data?: TData
  dataUpdateCount: number
  dataUpdatedAt: number
  error: TError | null
  errorUpdateCount: number
  errorUpdatedAt: number
  fetchFailureCount: number
  fetchMeta: any
  isFetching: boolean
  isInvalidated: boolean
  isPaused: boolean
  status: QueryStatus
}

export interface FetchContext<TQueryFnData, TError, TData> {
  fetchFn: () => unknown | Promise<unknown>
  fetchOptions?: FetchOptions
  options: QueryOptions<TQueryFnData, TError, TData>
  queryKey: QueryKey
  state: QueryState<TData, TError>
}

export interface QueryBehavior<
  TQueryFnData = unknown,
  TError = unknown,
  TData = TQueryFnData
> {
  onFetch: (context: FetchContext<TQueryFnData, TError, TData>) => void
}

export interface FetchOptions {
  cancelRefetch?: boolean
  meta?: any
}

export interface SetDataOptions {
  updatedAt?: number
}

interface FailedAction {
  type: 'failed'
}

interface FetchAction {
  type: 'fetch'
  meta?: any
}

interface SuccessAction<TData> {
  data: TData | undefined
  type: 'success'
  dataUpdatedAt?: number
}

interface ErrorAction<TError> {
  type: 'error'
  error: TError
}

interface InvalidateAction {
  type: 'invalidate'
}

interface PauseAction {
  type: 'pause'
}

interface ContinueAction {
  type: 'continue'
}

interface SetStateAction<TData, TError> {
  type: 'setState'
  state: QueryState<TData, TError>
}

export type Action<TData, TError> =
  | ContinueAction
  | ErrorAction<TError>
  | FailedAction
  | FetchAction
  | InvalidateAction
  | PauseAction
  | SetStateAction<TData, TError>
  | SuccessAction<TData>

export type Query<
  TQueryFnData = unknown,
  TError = unknown,
  TData = TQueryFnData
> = {
  queryKey: QueryKey
  queryHash: string
  options: QueryOptions<TQueryFnData, TError, TData>
  initialState: QueryState<TData, TError>
  state: QueryState<TData, TError>
<<<<<<< HEAD
  cacheTime?: number
  setDefaultOptions(
    newDefaultOptions: QueryOptions<TQueryFnData, TError, TData>
  ): void
=======
  cacheTime!: number

  private cache: QueryCache
  private promise?: Promise<TData>
  private gcTimeout?: number
  private retryer?: Retryer<TData, TError>
  private observers: QueryObserver<any, any, any, any>[]
  private defaultOptions?: QueryOptions<TQueryFnData, TError, TData>

  constructor(config: QueryConfig<TQueryFnData, TError, TData>) {
    this.defaultOptions = config.defaultOptions
    this.setOptions(config.options)
    this.observers = []
    this.cache = config.cache
    this.queryKey = config.queryKey
    this.queryHash = config.queryHash
    this.initialState = config.state || this.getDefaultState(this.options)
    this.state = this.initialState
    this.scheduleGc()
  }

  private setOptions(
    options?: QueryOptions<TQueryFnData, TError, TData>
  ): void {
    this.options = { ...this.defaultOptions, ...options }

    // Default to 5 minutes if not cache time is set
    this.cacheTime = Math.max(
      this.cacheTime || 0,
      this.options.cacheTime ?? 5 * 60 * 1000
    )
  }

  setDefaultOptions(options: QueryOptions<TQueryFnData, TError, TData>): void {
    this.defaultOptions = options
  }

  private scheduleGc(): void {
    this.clearGcTimeout()

    if (isValidTimeout(this.cacheTime)) {
      this.gcTimeout = setTimeout(() => {
        this.optionalRemove()
      }, this.cacheTime)
    }
  }

  private clearGcTimeout() {
    clearTimeout(this.gcTimeout)
    this.gcTimeout = undefined
  }

  private optionalRemove() {
    if (!this.observers.length && !this.state.isFetching) {
      this.cache.remove(this)
    }
  }

>>>>>>> 862bb2be
  setData(
    updater: Updater<TData | undefined, TData>,
    options?: SetDataOptions
  ): TData
  setState(state: QueryState<TData, TError>): void
  cancel(options?: CancelOptions): Promise<void>
  destroy(): void
  reset(): void
  isActive(): boolean
  isFetching(): boolean
  isStale(): boolean
  isStaleByTime(staleTime?: number): boolean
  onFocus(): void
  onOnline(): void
  addObserver(observer: QueryObserver<any, any, any, any>): void
  removeObserver(observer: QueryObserver<any, any, any, any>): void
  invalidate(): void
  fetch(
    options?: QueryOptions<TQueryFnData, TError, TData>,
    fetchOptions?: FetchOptions
  ): Promise<TData>
}

export function makeQuery<
  TQueryFnData = unknown,
  TError = unknown,
  TData = TQueryFnData
>(config: QueryConfig<TQueryFnData, TError, TData>) {
  const cache: QueryCache = config.cache
  let promise: Promise<TData>
  let gcTimeout: number | undefined
  let retryer: Retryer<unknown>
  let observers: QueryObserver<any, any, any, any>[] = []
  let defaultOptions: QueryOptions<TQueryFnData, TError, TData> | undefined =
    config.defaultOptions

  const options = { ...defaultOptions, ...config.options }
  const initialState = config.state || getDefaultState(options)

  const query: Query<TQueryFnData, TError, TData> = {
    queryKey: config.queryKey,
    queryHash: config.queryHash,
    options,
    initialState,
    state: initialState,
    cacheTime: undefined,
    setDefaultOptions: newDefaultOptions => {
      defaultOptions = newDefaultOptions
    },
    setData: (updater, setDataOptions) => {
      const prevData = query.state.data

      // Get the new data
      let data = functionalUpdate(updater, prevData)

      // Use prev data if an isDataEqual function is defined and returns `true`
      if (query.options.isDataEqual?.(prevData, data)) {
        data = prevData as TData
      } else if (query.options.structuralSharing !== false) {
        // Structurally share data between prev and new data if needed
        data = replaceEqualDeep(prevData, data)
      }

      // Set data and mark it as cached
      dispatch({
        data,
        type: 'success',
        dataUpdatedAt: setDataOptions?.updatedAt,
      })

      return data
    },
    setState: state => {
      dispatch({ type: 'setState', state })
    },

    cancel: cancelOptions => {
      retryer?.cancel(cancelOptions)
      return promise ? promise.then(noop).catch(noop) : Promise.resolve()
    },

    destroy: () => {
      clearGcTimeout()
      query.cancel({ silent: true })
    },

    reset: () => {
      query.destroy()
      query.setState(initialState)
    },

    isActive: () => {
      return observers.some(observer => observer.options.enabled !== false)
    },

    isFetching: () => {
      return query.state.isFetching
    },

    isStale: () => {
      return (
        query.state.isInvalidated ||
        !query.state.dataUpdatedAt ||
        observers.some(observer => observer.getCurrentResult().isStale)
      )
    },

    isStaleByTime: staleTime => {
      return (
        query.state.isInvalidated ||
        !query.state.dataUpdatedAt ||
        !timeUntilStale(query.state.dataUpdatedAt, staleTime)
      )
    },

    onFocus: () => {
      const observer = observers.find(x => x.willFetchOnWindowFocus())

      if (observer) {
        observer.refetch()
      }

      // Continue fetch if currently paused
      retryer?.proceed()
    },

    onOnline: () => {
      const observer = observers.find(x => x.willFetchOnReconnect())

      if (observer) {
        observer.refetch()
      }

      // Continue fetch if currently paused
      retryer?.proceed()
    },

    addObserver: observer => {
      if (observers.indexOf(observer) === -1) {
        observers.push(observer)

        // Stop the query from being garbage collected
        clearGcTimeout()

        cache.notify(query)
      }
    },

    removeObserver: observer => {
      if (observers.indexOf(observer) !== -1) {
        observers = observers.filter(x => x !== observer)

        if (!observers.length) {
          // If the transport layer does not support cancellation
          // we'll let the query continue so the result can be cached
          if (retryer) {
            if (retryer.isTransportCancelable) {
              retryer.cancel()
            } else {
              retryer.cancelRetry()
            }
          }

          if (query.cacheTime) {
            scheduleGc()
          } else {
            cache.remove(query)
          }
        }

        cache.notify(query)
      }
    },

    invalidate: () => {
      if (!query.state.isInvalidated) {
        dispatch({ type: 'invalidate' })
      }
    },

    fetch: (newOptions, fetchOptions) => {
      if (query.state.isFetching)
        if (query.state.dataUpdatedAt && fetchOptions?.cancelRefetch) {
          // Silently cancel current fetch if the user wants to cancel refetches
          query.cancel({ silent: true })
        } else if (promise) {
          // Return current promise if we are already fetching
          return promise
        }

      // Update config if passed, otherwise the config from the last execution is used
      if (options) {
        setOptions(newOptions)
      }

      // Use the options from the first observer with a query function if no function is found.
      // This can happen when the query is hydrated or created with setQueryData.
      if (!options.queryFn) {
        const observer = observers.find(x => x.options.queryFn)
        if (observer) {
          setOptions(observer.options)
        }
      }

      // Create query function context
      const arrayQueryKey = ensureArray(query.queryKey)
      const queryFnContext: QueryFunctionContext = {
        queryKey: arrayQueryKey,
        pageParam: undefined,
      }

      // Create fetch function
      const fetchFn = () =>
        options.queryFn
          ? options.queryFn(queryFnContext)
          : Promise.reject('Missing queryFn')

      // Trigger behavior hook
      const context: FetchContext<TQueryFnData, TError, TData> = {
        fetchOptions,
        options: options,
        queryKey: arrayQueryKey,
        state: query.state,
        fetchFn,
      }

      if (options.behavior?.onFetch) {
        options.behavior?.onFetch(context)
      }

      // Set to fetching state if not already in it
      if (
        !query.state.isFetching ||
        query.state.fetchMeta !== context.fetchOptions?.meta
      ) {
        dispatch({ type: 'fetch', meta: context.fetchOptions?.meta })
      }

      // Try to fetch the data
      retryer = makeRetryer({
        fn: context.fetchFn,
        onFail: () => {
          dispatch({ type: 'failed' })
        },
        onPause: () => {
          dispatch({ type: 'pause' })
        },
        onContinue: () => {
          dispatch({ type: 'continue' })
        },
        retry: context.options.retry,
        retryDelay: context.options.retryDelay,
      })

      promise = retryer.promise
        .then(data => query.setData(data as TData))
        .catch(error => {
          // Set error state if needed
          if (!(isCancelledError(error) && error.silent)) {
            dispatch({
              type: 'error',
              error,
            })
          }

<<<<<<< HEAD
          if (!isCancelledError(error)) {
            // Notify cache callback
            if (cache?.config?.onError) {
              cache.config.onError(error, query as Query)
            }

            // Log error
            getLogger().error(error)
          }
=======
    // Try to fetch the data
    this.retryer = new Retryer({
      fn: context.fetchFn as () => TData,
      onSuccess: data => {
        this.setData(data as TData)

        // Remove query after fetching if cache time is 0
        if (this.cacheTime === 0) {
          this.optionalRemove()
        }
      },
      onError: error => {
        // Optimistically update state if needed
        if (!(isCancelledError(error) && error.silent)) {
          this.dispatch({
            type: 'error',
            error: error as TError,
          })
        }
>>>>>>> 862bb2be

          // Remove query after fetching if cache time is 0
          if (query.cacheTime === 0) {
            optionalRemove()
          }

          // Propagate error
          throw error
        })
        .then(data => {
          // Remove query after fetching if cache time is 0
          if (query.cacheTime === 0) {
            optionalRemove()
          }

<<<<<<< HEAD
          return data
        })

      return promise
    },
  }

  setOptions(config.options)
  scheduleGc()
=======
        // Remove query after fetching if cache time is 0
        if (this.cacheTime === 0) {
          this.optionalRemove()
        }
      },
      onFail: () => {
        this.dispatch({ type: 'failed' })
      },
      onPause: () => {
        this.dispatch({ type: 'pause' })
      },
      onContinue: () => {
        this.dispatch({ type: 'continue' })
      },
      retry: context.options.retry,
      retryDelay: context.options.retryDelay,
    })

    this.promise = this.retryer.promise
>>>>>>> 862bb2be

  return query

  function setOptions(
    newOptions?: QueryOptions<TQueryFnData, TError, TData>
  ): void {
    query.options = { ...defaultOptions, ...newOptions }

    // Default to 5 minutes if not cache time is set
    query.cacheTime = Math.max(
      query.cacheTime || 0,
      query.options.cacheTime ?? 5 * 60 * 1000
    )
  }

  function scheduleGc(): void {
    clearGcTimeout()

    if (isValidTimeout(query.cacheTime)) {
      gcTimeout = setTimeout(() => {
        optionalRemove()
      }, query.cacheTime)
    }
  }

  function clearGcTimeout() {
    clearTimeout(gcTimeout)
    gcTimeout = undefined
  }

  function optionalRemove() {
    if (!observers.length && !query.state.isFetching) {
      cache.remove(query)
    }
  }

  function dispatch(action: Action<TData, TError>): void {
    query.state = reducer(query.state, action)

    notifyManager.batch(() => {
      observers.forEach(observer => {
        observer.onQueryUpdate(action)
      })

      cache.notify(query)
    })
  }

  function getDefaultState(
    defaultStateOptions: QueryOptions<TQueryFnData, TError, TData>
  ): QueryState<TData, TError> {
    const data =
      typeof defaultStateOptions.initialData === 'function'
        ? (defaultStateOptions.initialData as InitialDataFunction<TData>)()
        : defaultStateOptions.initialData

    const hasInitialData =
      typeof defaultStateOptions.initialData !== 'undefined'

    const initialDataUpdatedAt = hasInitialData
      ? typeof defaultStateOptions.initialDataUpdatedAt === 'function'
        ? (defaultStateOptions.initialDataUpdatedAt as () =>
            | number
            | undefined)()
        : defaultStateOptions.initialDataUpdatedAt
      : 0

    const hasData = typeof data !== 'undefined'

    return {
      data,
      dataUpdateCount: 0,
      dataUpdatedAt: hasData ? initialDataUpdatedAt ?? Date.now() : 0,
      error: null,
      errorUpdateCount: 0,
      errorUpdatedAt: 0,
      fetchFailureCount: 0,
      fetchMeta: null,
      isFetching: false,
      isInvalidated: false,
      isPaused: false,
      status: hasData ? 'success' : 'idle',
    }
  }

  // protected
  function reducer(
    state: QueryState<TData, TError>,
    action: Action<TData, TError>
  ): QueryState<TData, TError> {
    switch (action.type) {
      case 'failed':
        return {
          ...state,
          fetchFailureCount: state.fetchFailureCount + 1,
        }
      case 'pause':
        return {
          ...state,
          isPaused: true,
        }
      case 'continue':
        return {
          ...state,
          isPaused: false,
        }
      case 'fetch':
        return {
          ...state,
          fetchFailureCount: 0,
          fetchMeta: action.meta ?? null,
          isFetching: true,
          isPaused: false,
          status: !state.dataUpdatedAt ? 'loading' : state.status,
        }
      case 'success':
        return {
          ...state,
          data: action.data,
          dataUpdateCount: state.dataUpdateCount + 1,
          dataUpdatedAt: action.dataUpdatedAt ?? Date.now(),
          error: null,
          fetchFailureCount: 0,
          isFetching: false,
          isInvalidated: false,
          isPaused: false,
          status: 'success',
        }
      case 'error':
        const error = action.error as unknown

        if (isCancelledError(error) && error.revert) {
          let previousStatus: QueryStatus

          if (!state.dataUpdatedAt && !state.errorUpdatedAt) {
            previousStatus = 'idle'
          } else if (state.dataUpdatedAt > state.errorUpdatedAt) {
            previousStatus = 'success'
          } else {
            previousStatus = 'error'
          }

          return {
            ...state,
            fetchFailureCount: 0,
            isFetching: false,
            isPaused: false,
            status: previousStatus,
          }
        }

        return {
          ...state,
          error: error as TError,
          errorUpdateCount: state.errorUpdateCount + 1,
          errorUpdatedAt: Date.now(),
          fetchFailureCount: state.fetchFailureCount + 1,
          isFetching: false,
          isPaused: false,
          status: 'error',
        }
      case 'invalidate':
        return {
          ...state,
          isInvalidated: true,
        }
      case 'setState':
        return {
          ...state,
          ...action.state,
        }
      default:
        return state
    }
  }
}<|MERGE_RESOLUTION|>--- conflicted
+++ resolved
@@ -133,71 +133,10 @@
   options: QueryOptions<TQueryFnData, TError, TData>
   initialState: QueryState<TData, TError>
   state: QueryState<TData, TError>
-<<<<<<< HEAD
   cacheTime?: number
   setDefaultOptions(
     newDefaultOptions: QueryOptions<TQueryFnData, TError, TData>
   ): void
-=======
-  cacheTime!: number
-
-  private cache: QueryCache
-  private promise?: Promise<TData>
-  private gcTimeout?: number
-  private retryer?: Retryer<TData, TError>
-  private observers: QueryObserver<any, any, any, any>[]
-  private defaultOptions?: QueryOptions<TQueryFnData, TError, TData>
-
-  constructor(config: QueryConfig<TQueryFnData, TError, TData>) {
-    this.defaultOptions = config.defaultOptions
-    this.setOptions(config.options)
-    this.observers = []
-    this.cache = config.cache
-    this.queryKey = config.queryKey
-    this.queryHash = config.queryHash
-    this.initialState = config.state || this.getDefaultState(this.options)
-    this.state = this.initialState
-    this.scheduleGc()
-  }
-
-  private setOptions(
-    options?: QueryOptions<TQueryFnData, TError, TData>
-  ): void {
-    this.options = { ...this.defaultOptions, ...options }
-
-    // Default to 5 minutes if not cache time is set
-    this.cacheTime = Math.max(
-      this.cacheTime || 0,
-      this.options.cacheTime ?? 5 * 60 * 1000
-    )
-  }
-
-  setDefaultOptions(options: QueryOptions<TQueryFnData, TError, TData>): void {
-    this.defaultOptions = options
-  }
-
-  private scheduleGc(): void {
-    this.clearGcTimeout()
-
-    if (isValidTimeout(this.cacheTime)) {
-      this.gcTimeout = setTimeout(() => {
-        this.optionalRemove()
-      }, this.cacheTime)
-    }
-  }
-
-  private clearGcTimeout() {
-    clearTimeout(this.gcTimeout)
-    this.gcTimeout = undefined
-  }
-
-  private optionalRemove() {
-    if (!this.observers.length && !this.state.isFetching) {
-      this.cache.remove(this)
-    }
-  }
-
->>>>>>> 862bb2be
   setData(
     updater: Updater<TData | undefined, TData>,
     options?: SetDataOptions
@@ -229,7 +168,7 @@
   const cache: QueryCache = config.cache
   let promise: Promise<TData>
   let gcTimeout: number | undefined
-  let retryer: Retryer<unknown>
+  let retryer: Retryer<TData, TError>
   let observers: QueryObserver<any, any, any, any>[] = []
   let defaultOptions: QueryOptions<TQueryFnData, TError, TData> | undefined =
     config.defaultOptions
@@ -438,7 +377,36 @@
 
       // Try to fetch the data
       retryer = makeRetryer({
-        fn: context.fetchFn,
+        fn: context.fetchFn as () => TData,
+        onSuccess: data => {
+          query.setData(data as TData)
+          // Remove query after fetching if cache time is 0
+          if (query.cacheTime === 0) {
+            optionalRemove()
+          }
+        },
+        onError: error => {
+          // Optimistically update state if needed
+          if (!(isCancelledError(error) && error.silent)) {
+            dispatch({
+              type: 'error',
+              error: error as TError,
+            })
+          }
+
+          if (!isCancelledError(error)) {
+            // Notify cache callback
+            if (cache.config?.onError) {
+              cache.config.onError(error, query as Query)
+            }
+            // Log error
+            getLogger().error(error)
+          }
+          // Remove query after fetching if cache time is 0
+          if (query.cacheTime === 0) {
+            optionalRemove()
+          }
+        },
         onFail: () => {
           dispatch({ type: 'failed' })
         },
@@ -453,65 +421,6 @@
       })
 
       promise = retryer.promise
-        .then(data => query.setData(data as TData))
-        .catch(error => {
-          // Set error state if needed
-          if (!(isCancelledError(error) && error.silent)) {
-            dispatch({
-              type: 'error',
-              error,
-            })
-          }
-
-<<<<<<< HEAD
-          if (!isCancelledError(error)) {
-            // Notify cache callback
-            if (cache?.config?.onError) {
-              cache.config.onError(error, query as Query)
-            }
-
-            // Log error
-            getLogger().error(error)
-          }
-=======
-    // Try to fetch the data
-    this.retryer = new Retryer({
-      fn: context.fetchFn as () => TData,
-      onSuccess: data => {
-        this.setData(data as TData)
-
-        // Remove query after fetching if cache time is 0
-        if (this.cacheTime === 0) {
-          this.optionalRemove()
-        }
-      },
-      onError: error => {
-        // Optimistically update state if needed
-        if (!(isCancelledError(error) && error.silent)) {
-          this.dispatch({
-            type: 'error',
-            error: error as TError,
-          })
-        }
->>>>>>> 862bb2be
-
-          // Remove query after fetching if cache time is 0
-          if (query.cacheTime === 0) {
-            optionalRemove()
-          }
-
-          // Propagate error
-          throw error
-        })
-        .then(data => {
-          // Remove query after fetching if cache time is 0
-          if (query.cacheTime === 0) {
-            optionalRemove()
-          }
-
-<<<<<<< HEAD
-          return data
-        })
 
       return promise
     },
@@ -519,27 +428,6 @@
 
   setOptions(config.options)
   scheduleGc()
-=======
-        // Remove query after fetching if cache time is 0
-        if (this.cacheTime === 0) {
-          this.optionalRemove()
-        }
-      },
-      onFail: () => {
-        this.dispatch({ type: 'failed' })
-      },
-      onPause: () => {
-        this.dispatch({ type: 'pause' })
-      },
-      onContinue: () => {
-        this.dispatch({ type: 'continue' })
-      },
-      retry: context.options.retry,
-      retryDelay: context.options.retryDelay,
-    })
-
-    this.promise = this.retryer.promise
->>>>>>> 862bb2be
 
   return query
 

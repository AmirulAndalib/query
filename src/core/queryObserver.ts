--- conflicted
+++ resolved
@@ -68,20 +68,13 @@
     TQueryKey
   >
   private previousQueryResult?: QueryObserverResult<TData, TError>
-<<<<<<< HEAD
   private previousSelectError: TError | null
-  private previousSelectFn?: (data: TQueryData) => TData
-  private staleTimeoutId?: ReturnType<typeof setTimeout>
-  private refetchIntervalId?: ReturnType<typeof setInterval>
-=======
-  private previousSelectError: Error | null
   private previousSelect?: {
     fn: (data: TQueryData) => TData
     result: TData
   }
-  private staleTimeoutId?: number
-  private refetchIntervalId?: number
->>>>>>> 93824ec7
+  private staleTimeoutId?: ReturnType<typeof setTimeout>
+  private refetchIntervalId?: ReturnType<typeof setInterval>
   private currentRefetchInterval?: number | false
   private trackedProps!: Set<keyof QueryObserverResult>
 

--- conflicted
+++ resolved
@@ -68,12 +68,8 @@
     TQueryKey
   >
   private previousQueryResult?: QueryObserverResult<TData, TError>
-<<<<<<< HEAD
   private previousSelectError: TError | null
-=======
-  private previousSelectError: Error | null
   private previousSelectFn?: (data: TQueryData) => TData
->>>>>>> 2054f5b2
   private staleTimeoutId?: number
   private refetchIntervalId?: number
   private currentRefetchInterval?: number | false

--- conflicted
+++ resolved
@@ -8,7 +8,6 @@
 import { UseBaseQueryOptions } from './types'
 import { useIsMounted } from './useIsMounted'
 
-<<<<<<< HEAD
 // UseBaseQueryOptions<TQueryFnData, TError, TData, TQueryData>
 // typeof makeQueryObserver
 
@@ -21,13 +20,7 @@
   > = UseBaseQueryOptions,
   TMakeObserver extends typeof makeQueryObserver = typeof makeQueryObserver
 >(options: TOptions, makeObserver: TMakeObserver) {
-=======
-export function useBaseQuery<TQueryFnData, TError, TData, TQueryData>(
-  options: UseBaseQueryOptions<TQueryFnData, TError, TData, TQueryData>,
-  Observer: typeof QueryObserver
-) {
   const isMounted = useIsMounted()
->>>>>>> 862bb2be
   const queryClient = useQueryClient()
   const errorResetBoundary = useQueryErrorResetBoundary()
   const defaultedOptions = queryClient.defaultQueryObserverOptions(options)

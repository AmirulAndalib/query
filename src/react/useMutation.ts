import React from 'react'

import { notifyManager } from '../core/notifyManager'
import { noop } from '../core/utils'
import {
<<<<<<< HEAD
  makeMutationObserver,
  MutationObserver,
} from '../core/mutationObserver'
import { useQueryClient } from './QueryClientProvider'
import { UseMutateFunction, UseMutationResult } from './types'
import { MutationObserverResult, MutationOptions } from '../core/types'
=======
  MutationFunction,
  MutationKey,
  MutationObserverResult,
} from '../core/types'
import { useIsMounted } from './useIsMounted'
>>>>>>> 862bb2be

// HOOK

export function useMutation<
  TData = unknown,
  TError = unknown,
  TVariables = void,
  TContext = unknown
>(
  options: MutationOptions<TData, TError, TVariables, TContext>
): UseMutationResult<TData, TError, TVariables, TContext> {
<<<<<<< HEAD
=======
  const isMounted = useIsMounted()
  const options = parseMutationArgs(arg1, arg2, arg3)
>>>>>>> 862bb2be
  const queryClient = useQueryClient()

  // Create mutation observer
  const observerRef = React.useRef<
    MutationObserver<TData, TError, TVariables, TContext>
  >()
  const observer =
    observerRef.current || makeMutationObserver(queryClient, options)
  observerRef.current = observer

  // Update options
  if (observer.hasListeners()) {
    observer.setOptions(options)
  }

  const [currentResult, setCurrentResult] = React.useState(() =>
    observer.getCurrentResult()
  )

  // Subscribe to the observer
  React.useEffect(
    () =>
      observer.subscribe(
        notifyManager.batchCalls(
          (
            result: MutationObserverResult<TData, TError, TVariables, TContext>
          ) => {
            if (isMounted()) {
              setCurrentResult(result)
            }
          }
        )
      ),
    [observer, isMounted]
  )

  const mutate = React.useCallback<
    UseMutateFunction<TData, TError, TVariables, TContext>
  >(
    (variables, mutateOptions) => {
      observer.mutate(variables, mutateOptions).catch(noop)
    },
    [observer]
  )

  if (currentResult.error && observer.options.useErrorBoundary) {
    throw currentResult.error
  }

  return { ...currentResult, mutate, mutateAsync: currentResult.mutate }
}<|MERGE_RESOLUTION|>--- conflicted
+++ resolved
@@ -3,20 +3,13 @@
 import { notifyManager } from '../core/notifyManager'
 import { noop } from '../core/utils'
 import {
-<<<<<<< HEAD
   makeMutationObserver,
   MutationObserver,
 } from '../core/mutationObserver'
 import { useQueryClient } from './QueryClientProvider'
 import { UseMutateFunction, UseMutationResult } from './types'
 import { MutationObserverResult, MutationOptions } from '../core/types'
-=======
-  MutationFunction,
-  MutationKey,
-  MutationObserverResult,
-} from '../core/types'
 import { useIsMounted } from './useIsMounted'
->>>>>>> 862bb2be
 
 // HOOK
 
@@ -28,11 +21,7 @@
 >(
   options: MutationOptions<TData, TError, TVariables, TContext>
 ): UseMutationResult<TData, TError, TVariables, TContext> {
-<<<<<<< HEAD
-=======
   const isMounted = useIsMounted()
-  const options = parseMutationArgs(arg1, arg2, arg3)
->>>>>>> 862bb2be
   const queryClient = useQueryClient()
 
   // Create mutation observer

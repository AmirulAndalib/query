--- conflicted
+++ resolved
@@ -27,24 +27,6 @@
   })
 
   React.useEffect(() => {
-<<<<<<< HEAD
-    let isStale = false
-    setIsRestoring(true)
-    const [unsubscribe, promise] = persistQueryClient({
-      ...refs.current.persistOptions,
-      queryClient: client,
-    })
-
-    promise.then(async () => {
-      if (!isStale) {
-        try {
-          await refs.current.onSuccess?.()
-        } finally {
-          setIsRestoring(false)
-        }
-      }
-    })
-=======
     if (!didRestore.current) {
       didRestore.current = true
       setIsRestoring(true)
@@ -53,11 +35,13 @@
         queryClient: client,
       })
 
-      promise.then(() => {
-        refs.current.onSuccess?.()
-        setIsRestoring(false)
-      })
->>>>>>> bbcdaa28
+    promise.then(async () => {
+        try {
+          await refs.current.onSuccess?.()
+        } finally {
+          setIsRestoring(false)
+        }
+    })
 
       return () => {
         unsubscribe()

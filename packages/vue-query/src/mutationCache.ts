import { MutationCache as MC } from '@tanstack/query-core'
import type { Mutation, MutationFilters } from '@tanstack/query-core'
import type { MaybeRefDeep } from './types'
import { cloneDeepUnref } from './utils'

export class MutationCache extends MC {
  find<TData = unknown, TError = Error, TVariables = any, TContext = unknown>(
    filters: MaybeRefDeep<MutationFilters>,
  ): Mutation<TData, TError, TVariables, TContext> | undefined {
    return super.find(cloneDeepUnref(filters))
  }

<<<<<<< HEAD
  findAll(filters: MaybeRefDeep<MutationFilters> = {}): Mutation[] {
    return super.findAll(cloneDeepUnref(filters) as MutationFilters)
=======
  findAll(filters: MaybeRefDeep<MutationFilters>): Mutation[] {
    return super.findAll(cloneDeepUnref(filters))
>>>>>>> 5b252e61
  }
}<|MERGE_RESOLUTION|>--- conflicted
+++ resolved
@@ -10,12 +10,7 @@
     return super.find(cloneDeepUnref(filters))
   }
 
-<<<<<<< HEAD
   findAll(filters: MaybeRefDeep<MutationFilters> = {}): Mutation[] {
-    return super.findAll(cloneDeepUnref(filters) as MutationFilters)
-=======
-  findAll(filters: MaybeRefDeep<MutationFilters>): Mutation[] {
     return super.findAll(cloneDeepUnref(filters))
->>>>>>> 5b252e61
   }
 }
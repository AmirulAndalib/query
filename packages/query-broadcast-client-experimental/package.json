--- conflicted
+++ resolved
@@ -10,13 +10,8 @@
     "type": "github",
     "url": "https://github.com/sponsors/tannerlinsley"
   },
-<<<<<<< HEAD
   "module": "build/lib/index.mjs",
   "main": "build/lib/index.js",
-=======
-  "module": "build/esm/index.js",
-  "main": "build/cjs/index.js",
->>>>>>> 262f83f9
   "browser": "build/umd/index.production.js",
   "types": "build/lib/index.d.ts",
   "exports": {
@@ -34,14 +29,11 @@
   ],
   "scripts": {
     "clean": "rm -rf ./build",
-    "test:eslint": "../../node_modules/.bin/eslint --ext .ts,.tsx ./src"
+    "test:eslint": "../../node_modules/.bin/eslint --ext .ts,.tsx ./src",
+    "compile": "../../node_modules/.bin/tsc -p tsconfig.json --noEmit --emitDeclarationOnly false"
   },
   "dependencies": {
-<<<<<<< HEAD
     "@tanstack/query-core": "^4.0.10",
-    "broadcast-channel": "^3.4.1"
-=======
     "broadcast-channel": "^4.14.0"
->>>>>>> 262f83f9
   }
 }
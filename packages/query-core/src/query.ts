--- conflicted
+++ resolved
@@ -166,14 +166,9 @@
     this.#cache = config.cache
     this.queryKey = config.queryKey
     this.queryHash = config.queryHash
-<<<<<<< HEAD
     this.#initialState = config.state || getDefaultState(this.options)
     this.state = this.#initialState
-=======
-    this.initialState = config.state || getDefaultState(this.options)
-    this.state = this.initialState
     this.scheduleGc()
->>>>>>> 8991d7c0
   }
   get meta(): QueryMeta | undefined {
     return this.options.meta

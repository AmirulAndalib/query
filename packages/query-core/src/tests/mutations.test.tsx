import type { QueryClient } from '..'
import { createQueryClient, executeMutation, queryKey, sleep } from './utils'
import type { MutationState } from '../mutation'
import { MutationObserver } from '../mutationObserver'

describe('mutations', () => {
  let queryClient: QueryClient

  beforeEach(() => {
    queryClient = createQueryClient()
    queryClient.mount()
  })

  afterEach(() => {
    queryClient.clear()
  })

  test('mutate should trigger a mutation', async () => {
    const result = await executeMutation(queryClient, {
      mutationFn: async (text: string) => text,
      variables: 'todo',
    })

    expect(result).toBe(result)
  })

  test('mutate should accept null values', async () => {
    let variables

    const mutation = new MutationObserver(queryClient, {
      mutationFn: async (vars: unknown) => {
        variables = vars
        return vars
      },
    })

    mutation.mutate(null)

    await sleep(10)

    expect(variables).toBe(null)
  })

  test('setMutationDefaults should be able to set defaults', async () => {
    const key = queryKey()

    queryClient.setMutationDefaults(key, {
      mutationFn: async (text: string) => text,
    })

    const result = await executeMutation(queryClient, {
      mutationKey: key,
      variables: 'todo',
    })

    expect(result).toBe(result)
  })

  test('mutation should set correct success states', async () => {
    const mutation = new MutationObserver(queryClient, {
      mutationFn: async (text: string) => {
        await sleep(10)
        return text
      },
      onMutate: (text) => text,
      variables: 'todo',
    })

    expect(mutation.getCurrentResult()).toEqual({
      context: undefined,
      data: undefined,
      error: null,
      failureCount: 0,
      failureReason: null,
      isError: false,
      isIdle: true,
      isLoading: false,
      isPaused: false,
      isSuccess: false,
      mutate: expect.any(Function),
      reset: expect.any(Function),
      status: 'idle',
      variables: undefined,
    })

    const states: MutationState<string, unknown, string, string>[] = []

    mutation.subscribe((state) => {
      states.push(state)
    })

    mutation.mutate()

    await sleep(0)

    expect(states[0]).toEqual({
      context: undefined,
      data: undefined,
      error: null,
      failureCount: 0,
      failureReason: null,
      isError: false,
      isIdle: false,
      isLoading: true,
      isPaused: false,
      isSuccess: false,
      mutate: expect.any(Function),
      reset: expect.any(Function),
      status: 'loading',
      variables: 'todo',
    })

    await sleep(5)

    expect(states[1]).toEqual({
      context: 'todo',
      data: undefined,
      error: null,
      failureCount: 0,
      failureReason: null,
      isError: false,
      isIdle: false,
      isLoading: true,
      isPaused: false,
      isSuccess: false,
      mutate: expect.any(Function),
      reset: expect.any(Function),
      status: 'loading',
      variables: 'todo',
    })

    await sleep(20)

    expect(states[2]).toEqual({
      context: 'todo',
      data: 'todo',
      error: null,
      failureCount: 0,
      failureReason: null,
      isError: false,
      isIdle: false,
      isLoading: false,
      isPaused: false,
      isSuccess: true,
      mutate: expect.any(Function),
      reset: expect.any(Function),
      status: 'success',
      variables: 'todo',
    })
  })

  test('mutation should set correct error states', async () => {
    const mutation = new MutationObserver(queryClient, {
      mutationFn: async () => {
        await sleep(20)
        return Promise.reject(new Error('err'))
      },
      onMutate: (text) => text,
      variables: 'todo',
      retry: 1,
      retryDelay: 1,
    })

    const states: MutationState<string, unknown, string, string>[] = []

    mutation.subscribe((state) => {
      states.push(state)
    })

    mutation.mutate().catch(() => undefined)

    await sleep(0)

    expect(states[0]).toEqual({
      context: undefined,
      data: undefined,
      error: null,
      failureCount: 0,
      failureReason: null,
      isError: false,
      isIdle: false,
      isLoading: true,
      isPaused: false,
      isSuccess: false,
      mutate: expect.any(Function),
      reset: expect.any(Function),
      status: 'loading',
      variables: 'todo',
    })

    await sleep(10)

    expect(states[1]).toEqual({
      context: 'todo',
      data: undefined,
      error: null,
      failureCount: 0,
      failureReason: null,
      isError: false,
      isIdle: false,
      isLoading: true,
      isPaused: false,
      isSuccess: false,
      mutate: expect.any(Function),
      reset: expect.any(Function),
      status: 'loading',
      variables: 'todo',
    })

    await sleep(20)

    expect(states[2]).toEqual({
      context: 'todo',
      data: undefined,
      error: null,
      failureCount: 1,
      failureReason: new Error('err'),
      isError: false,
      isIdle: false,
      isLoading: true,
      isPaused: false,
      isSuccess: false,
      mutate: expect.any(Function),
      reset: expect.any(Function),
      status: 'loading',
      variables: 'todo',
    })

    await sleep(30)

    expect(states[3]).toEqual({
      context: 'todo',
      data: undefined,
      error: new Error('err'),
      failureCount: 2,
      failureReason: new Error('err'),
      isError: true,
      isIdle: false,
      isLoading: false,
      isPaused: false,
      isSuccess: false,
      mutate: expect.any(Function),
      reset: expect.any(Function),
      status: 'error',
      variables: 'todo',
    })
  })

  test('should be able to restore a mutation', async () => {
    const key = queryKey()

    const onMutate = jest.fn()
    const onSuccess = jest.fn()
    const onSettled = jest.fn()

    queryClient.setMutationDefaults(key, {
      mutationFn: async (text: string) => text,
      onMutate,
      onSuccess,
      onSettled,
    })

    const mutation = queryClient
      .getMutationCache()
      .build<string, unknown, string, string>(
        queryClient,
        {
          mutationKey: key,
        },
        {
          context: 'todo',
          data: undefined,
          error: null,
          failureCount: 1,
          failureReason: 'err',
          isPaused: true,
          status: 'loading',
          variables: 'todo',
        },
      )

    expect(mutation.state).toEqual({
      context: 'todo',
      data: undefined,
      error: null,
      failureCount: 1,
      failureReason: 'err',
      isPaused: true,
      status: 'loading',
      variables: 'todo',
    })

    await queryClient.resumePausedMutations()

    expect(mutation.state).toEqual({
      context: 'todo',
      data: 'todo',
      error: null,
      failureCount: 0,
      failureReason: null,
      isPaused: false,
      status: 'success',
      variables: 'todo',
    })

    expect(onMutate).not.toHaveBeenCalled()
    expect(onSuccess).toHaveBeenCalled()
    expect(onSettled).toHaveBeenCalled()
  })

  test('addObserver should not add an existing observer', async () => {
    const mutationCache = queryClient.getMutationCache()
    const observer = new MutationObserver(queryClient, {})
    const currentMutation = mutationCache.build(queryClient, {})

    const fn = jest.fn()

    const unsubscribe = mutationCache.subscribe((event) => {
      fn(event.type)
    })

    currentMutation.addObserver(observer)
    currentMutation.addObserver(observer)
<<<<<<< HEAD

    expect(fn).toHaveBeenCalledTimes(1)
    expect(fn).toHaveBeenCalledWith('observerAdded')

=======

    expect(fn).toHaveBeenCalledTimes(1)
    expect(fn).toHaveBeenCalledWith('observerAdded')

>>>>>>> 9404df4c
    unsubscribe()
  })

  test('mutate should throw an error if no mutationFn found', async () => {
    const mutation = new MutationObserver(queryClient, {
      mutationFn: undefined,
      retry: false,
    })

    let error: any
    try {
      await mutation.mutate()
    } catch (err) {
      error = err
    }
    expect(error).toEqual(new Error('No mutationFn found'))
  })

  test('mutate update the mutation state even without an active subscription', async () => {
    const onSuccess = jest.fn()
    const onSettled = jest.fn()

    const mutation = new MutationObserver(queryClient, {
      mutationFn: async () => {
        return 'update'
      },
    })

    await mutation.mutate(undefined, { onSuccess, onSettled })
    expect(mutation.getCurrentResult().data).toEqual('update')
    expect(onSuccess).not.toHaveBeenCalled()
    expect(onSettled).not.toHaveBeenCalled()
  })

  test('mutate update the mutation state even without an active subscription', async () => {
    const onSuccess = jest.fn()
    const onSettled = jest.fn()

    const mutation = new MutationObserver(queryClient, {
      mutationFn: async () => {
        return 'update'
      },
    })

    await mutation.mutate(undefined, { onSuccess, onSettled })
    expect(mutation.getCurrentResult().data).toEqual('update')
    expect(onSuccess).not.toHaveBeenCalled()
    expect(onSettled).not.toHaveBeenCalled()
  })
})<|MERGE_RESOLUTION|>--- conflicted
+++ resolved
@@ -321,17 +321,10 @@
 
     currentMutation.addObserver(observer)
     currentMutation.addObserver(observer)
-<<<<<<< HEAD
 
     expect(fn).toHaveBeenCalledTimes(1)
     expect(fn).toHaveBeenCalledWith('observerAdded')
 
-=======
-
-    expect(fn).toHaveBeenCalledTimes(1)
-    expect(fn).toHaveBeenCalledWith('observerAdded')
-
->>>>>>> 9404df4c
     unsubscribe()
   })
 

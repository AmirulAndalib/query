--- conflicted
+++ resolved
@@ -12,11 +12,7 @@
   mutationId: number
   mutationCache: MutationCache
   options: MutationOptions<TData, TError, TVariables, TContext>
-<<<<<<< HEAD
-  logger?: Logger
-=======
   defaultOptions?: MutationOptions<TData, TError, TVariables, TContext>
->>>>>>> 6cdd6710
   state?: MutationState<TData, TError, TVariables, TContext>
 }
 
